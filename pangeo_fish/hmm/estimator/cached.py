import os
from dataclasses import asdict, dataclass, replace

import movingpandas as mpd
import numpy as np
import xarray as xr
import zarr
from tlz.functoolz import compose_left, curry, pipe
from tlz.itertoolz import first

from pangeo_fish import tracks, utils
from pangeo_fish.hmm.decode import mean_track, modal_track, viterbi, viterbi2
from pangeo_fish.hmm.filter import _backward_zarr, _forward_zarr


@dataclass
class CachedEstimator:
    """Estimator to train and predict gaussian random walk hidden markov models

    This estimator caches intermediate data to a zarr store, allowing it to compute tracks
    that wouldn't fit into memory otherwise, even on very big machines.

    Parameters
    ----------
    predictor_factory : callable
        Factory for the predictor class. It expects the parameter ("sigma") as a keyword
        argument and returns the predictor instance.
    sigma : float, optional
        The primary model parameter: the standard deviation of the distance
        per time unit traveled by the fish, in the same unit as the grid coordinates.
    cache : str or zarr.Store
        Zarr store to write intermediate results to.
    """

    predictor_factory: callable
    sigma: float | None = None

    cache: str | os.PathLike | zarr.storage.Store = None
    progress: bool = False

    def to_dict(self):
        exclude = {"cache", "progress", "predictor_factory"}

        return {k: v for k, v in asdict(self).items() if k not in exclude}

    def set_params(self, **params):
        """set the parameters on a new instance

        Parameters
        ----------
        **params
            Mapping of parameter name to new value.
        """
        return replace(self, **params)

    def _score(self, X, *, cache, spatial_dims=None, temporal_dims=None, progress=None):
        if self.sigma is None:
            raise ValueError("unset sigma, cannot run the filter")

        if not isinstance(cache, zarr.storage.Store):
            raise ValueError("requires a zarr store for now")
        else:
            cache_store = cache

        if progress is None:
            progress = self.progress

        if spatial_dims is None:
            spatial_dims = utils._detect_spatial_dims(X)
        if temporal_dims is None:
            temporal_dims = utils._detect_temporal_dims(X)

        dims = temporal_dims + spatial_dims

        # write the dataset to disk
        X.transpose(*dims).to_zarr(
            cache_store, group="emission", mode="w", consolidated=True
        )
        group = zarr.group(cache_store, overwrite=False)
        if "forward" in group:
            del group["forward"]

        # propagate
        forward = _forward_zarr(
            group["emission"],
            group.create_group("forward"),
            predictor=self.predictor_factory(sigma=self.sigma),
            progress=progress,
        )

        # open and return the score
        with np.errstate(divide="ignore"):
            value = -np.log(forward["normalizations"]).sum()
            return value if not np.isnan(value) else np.inf

    def _forward_backward_algorithm(
        self, X, cache, *, spatial_dims=None, temporal_dims=None, progress=None
    ):
        if self.sigma is None:
            raise ValueError("unset sigma, cannot run the filter")

        if not isinstance(cache, zarr.storage.Store):
            raise ValueError("requires a zarr store for now")
        else:
            cache_store = cache

        if progress is None:
            progress = self.progress

        if spatial_dims is None:
            spatial_dims = utils._detect_spatial_dims(X)
        if temporal_dims is None:
            temporal_dims = utils._detect_temporal_dims(X)

        dims = temporal_dims + spatial_dims

        # write the dataset to disk
        X.transpose(*dims).to_zarr(
            cache_store, group="emission", mode="w", consolidated=True
        )

        # open the root group
        group = zarr.group(cache_store, overwrite=False)

        # propagate
        _forward_zarr(
            group["emission"],
            group.create_group("forward", overwrite=True),
            predictor=self.predictor_factory(sigma=self.sigma),
            progress=progress,
        )
        _backward_zarr(
            group["forward"],
            group.create_group("backward", overwrite=True),
            predictor=self.predictor_factory(sigma=self.sigma),
            progress=progress,
        )

        # open and return a dataset
        return xr.open_dataset(cache_store, engine="zarr", chunks={}, group="backward")

    def predict_proba(
        self, X, *, cache=None, spatial_dims=None, temporal_dims=None, progress=None
    ):
        """predict the state probabilities

        This is done by applying the forward-backward algorithm to the data.

        Parameters
        ----------
        X : Dataset
            The emission probability maps. The dataset should contain these variables:
                - `initial`, the initial probability map
                - `pdf`, the emission probabilities
                - `mask`, a mask to select ocean pixels

        cache : str, pathlib.Path or zarr.Store
            Path to the cache store. Used to compute the state probabilities with nearly
            constant memory usage.
        spatial_dims : list of hashable, optional
            The spatial dimensions of the dataset.
        temporal_dims : list of hashable, optional
            The temporal dimensions of the dataset.

        Returns
        -------
        state_probabilities : DataArray
            The computed state probabilities

        Notes
        -----
        The convolution implementation does not allow skipping nan values. Thus, we
        replace these with zeroes, apply the filter, and at the end revert back to nans.
        """
        if cache is None and self.cache is None:
            raise ValueError("need to provide the cache file")
        elif cache is None:
            cache = self.cache

        state = self._forward_backward_algorithm(
            X.fillna(0),
            cache=cache,
            spatial_dims=spatial_dims,
            temporal_dims=temporal_dims,
            progress=progress,
        )
        return state.where(X["mask"])

    def score(
        self, X, *, cache=None, spatial_dims=None, temporal_dims=None, progress=None
    ):
        """score the fit of the selected model to the data

        Apply the forward-backward algorithm to the given data, then return the
        negative logarithm of the normalization factors.

        Parameters
        ----------
        X : Dataset
            The emission probability maps. The dataset should contain these variables:
                - `pdf`, the emission probabilities
                - `mask`, a mask to select ocean pixels
                - `initial`, the initial probability map

        spatial_dims : list of hashable, optional
            The spatial dimensions of the dataset.
        temporal_dims : list of hashable, optional
            The temporal dimensions of the dataset.

        Return
        ------
        score : float
            The score for the fit with the current parameters.
        """
        if cache is None and self.cache is None:
            raise ValueError("need to provide the cache file")
        elif cache is None:
            cache = self.cache

        return self._score(
            X.fillna(0),
            cache=cache,
            spatial_dims=spatial_dims,
            temporal_dims=temporal_dims,
            progress=progress,
        )

    def decode(
        self,
        X,
        states=None,
        *,
        mode="viterbi",
        spatial_dims=None,
        temporal_dims=None,
        progress=False,
        additional_quantities=["distance", "speed"],
    ):
        """decode the state sequence from the selected model and the data

        Parameters
        ----------
        X : Dataset
            The emission probability maps. The dataset should contain these variables:
                - `pdf`, the emission probabilities
                - `mask`, a mask to select ocean pixels
                - `initial`, the initial probability map
                - `final`, the final probability map (optional)

        states : Dataset, optional
            The precomputed state probability maps. The dataset should contain these variables:
                - `states`, the state probabilities

        mode : str or list of str, default: "viterbi"
            The decoding method. Can be one of:
                - `"mean"`: use the centroid of the state probabilities as decoded state
                - `"mode"`: use the maximum of the state probabilities as decoded state
                - `"viterbi"`: use the viterbi algorithm to determine the most probable states

            If a list of methods is given, decode using all methods in sequence.
<<<<<<< HEAD
        additional_quantities : None or list of str, default: ["distance", "velocity"]
            Additional quantities to compute from the decoded tracks. Use `None` or an
=======
        additional_quantities : None or list of str, default: ["distance", "speed"]
            Additional quantities to compute from the decoded tracks. Use ``None`` or an
>>>>>>> a3fd4413
            empty list to not compute anything.

            Possible values are:
                - "distance": distance to the previous track point in `[km]`
                - "speed": average speed for the movement from the previous to the current
                    track point, in `[km/h]`

        spatial_dims : list of hashable, optional
            The spatial dimensions of the dataset.
        temporal_dims : list of hashable, optional
            The temporal dimensions of the dataset.
        """

        def maybe_compute_states(data):
            X, states = data

            if states is None:
                return self.predict_proba(
                    X, spatial_dims=spatial_dims, temporal_dims=temporal_dims
                )

            return states

        decoders = {
            "mean": compose_left(maybe_compute_states, mean_track),
            "mode": compose_left(maybe_compute_states, modal_track),
            "viterbi": compose_left(first, curry(viterbi, sigma=self.sigma)),
            "viterbi2": compose_left(first, curry(viterbi2, sigma=self.sigma)),
        }

        if not isinstance(mode, list):
            modes = [mode]
        else:
            modes = mode

        if len(modes) == 0:
            raise ValueError("need at least one mode")

        wrong_modes = [mode for mode in modes if mode not in decoders]
        if wrong_modes:
            raise ValueError(
                f"unknown {'mode' if len(modes) == 1 else 'modes'}: "
                + (mode if len(modes) == 1 else ", ".join(repr(mode) for mode in modes))
                + "."
                + " Choose one of {{{', '.join(sorted(decoders))}}}."
            )

        def maybe_show_progress(modes):
            if not progress:
                return modes

            return utils.progress_status(modes)

        decoded = [
            pipe(
                [X, states],
                decoders.get(mode),
                lambda x: x.compute(),
                curry(tracks.to_trajectory, name=mode),
                curry(tracks.additional_quantities, quantities=additional_quantities),
            )
            for mode in maybe_show_progress(modes)
        ]

        if len(decoded) > 1:
            return mpd.TrajectoryCollection(decoded)

        return decoded[0]<|MERGE_RESOLUTION|>--- conflicted
+++ resolved
@@ -258,13 +258,8 @@
                 - `"viterbi"`: use the viterbi algorithm to determine the most probable states
 
             If a list of methods is given, decode using all methods in sequence.
-<<<<<<< HEAD
-        additional_quantities : None or list of str, default: ["distance", "velocity"]
-            Additional quantities to compute from the decoded tracks. Use `None` or an
-=======
         additional_quantities : None or list of str, default: ["distance", "speed"]
             Additional quantities to compute from the decoded tracks. Use ``None`` or an
->>>>>>> a3fd4413
             empty list to not compute anything.
 
             Possible values are:
