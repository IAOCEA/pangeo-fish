--- conflicted
+++ resolved
@@ -47,7 +47,6 @@
    },
    "outputs": [],
    "source": [
-    "\n",
     "# scheduler_address: str | None = None\n",
     "tag_name: str = \"A18832\"\n",
     "working_path: str = \"/home/datawork-taos-s/public/fish/\"\n",
@@ -66,8 +65,6 @@
    ]
   },
   {
-<<<<<<< HEAD
-=======
    "cell_type": "code",
    "execution_count": null,
    "id": "c50e49f5-15de-4670-95f0-37aabf382c39",
@@ -101,7 +98,6 @@
    ]
   },
   {
->>>>>>> 7c8a4afb
    "cell_type": "markdown",
    "id": "ac4a6f92-3437-477c-bde6-03fc2b15a0d0",
    "metadata": {},
@@ -119,9 +115,10 @@
    "source": [
     "import dask_hpcconfig\n",
     "from distributed import Client\n",
+    "\n",
     "if domainname == [\"nisdatarmor\"]:\n",
     "    overrides = {}\n",
-    "    # overrides = { \"cluster.cores\": 28 , \"cluster.processes\": 6 }    \n",
+    "    # overrides = { \"cluster.cores\": 28 , \"cluster.processes\": 6 }\n",
     "    cluster = dask_hpcconfig.cluster(cluster_name, **overrides)\n",
     "    cluster.scale(cluster_size)\n",
     "else:\n",
@@ -175,11 +172,7 @@
    "source": [
     "with fsspec.open(parameter_path, mode=\"r\") as f:\n",
     "    parameters = json.load(f)\n",
-<<<<<<< HEAD
     "parameters.pop(\"tolerance\", None)\n",
-=======
-    "    parameters.pop('tolerance')\n",
->>>>>>> 7c8a4afb
     "parameters"
    ]
   },
@@ -249,93 +242,38 @@
   },
   {
    "cell_type": "markdown",
-   "id": "f2746232-8032-4cbf-a5ba-90e029144bef",
+   "id": "ff587ce2-654d-45ab-9a40-591a4652ad92",
    "metadata": {},
    "source": [
     "## visualization"
    ]
   },
   {
-<<<<<<< HEAD
-   "cell_type": "markdown",
-   "id": "ff587ce2-654d-45ab-9a40-591a4652ad92",
-   "metadata": {},
-   "source": [
-    "## visualization"
-   ]
-  },
-  {
-   "cell_type": "code",
-   "execution_count": null,
-   "id": "c6098183-5605-41b0-96f2-4b093006ebf8",
-   "metadata": {
-    "tags": []
-   },
-   "outputs": [],
-   "source": [
-    "import hvplot.xarray\n",
-    "import cmocean"
-=======
    "cell_type": "code",
    "execution_count": null,
    "id": "1a1d8e0c-1b7b-45e1-854d-b82ea0fc6610",
-   "metadata": {
-    "scrolled": true
-   },
-   "outputs": [],
-   "source": [
-    "states_ = xr.open_zarr(output_path)\n",
+   "metadata": {},
+   "outputs": [],
+   "source": [
+    "states_ = xr.open_dataset(output_path, engine=\"zarr\", chunks={})\n",
     "states_"
->>>>>>> 7c8a4afb
-   ]
-  },
-  {
-   "cell_type": "code",
-   "execution_count": null,
-<<<<<<< HEAD
-   "id": "8fc4617f-9090-411f-b25c-69127eaecad4",
-   "metadata": {
-    "tags": []
-   },
-   "outputs": [],
-   "source": [
-    "states_ = xr.open_dataset(states_path, engine=\"zarr\", chunks={})\n",
-    "states_"
-=======
-   "id": "5b99637c-f056-4e18-bcd5-4a2cbb81125f",
-   "metadata": {},
-   "outputs": [],
-   "source": [
+   ]
+  },
+  {
+   "cell_type": "code",
+   "execution_count": null,
+   "id": "45d6a308-d702-4a38-8923-dc97c50d6781",
+   "metadata": {
+    "tags": []
+   },
+   "outputs": [],
+   "source": [
+    "states_.states.count(dim=[\"x\", \"y\"]).plot()\n",
     "states_[\"states\"].isel(time=5).plot(x=\"longitude\", y=\"latitude\")"
->>>>>>> 7c8a4afb
-   ]
-  },
-  {
-   "cell_type": "code",
-   "execution_count": null,
-<<<<<<< HEAD
-   "id": "45d6a308-d702-4a38-8923-dc97c50d6781",
-   "metadata": {
-    "tags": []
-   },
-   "outputs": [],
-   "source": [
-    "states_.states.count(dim=[\"x\", \"y\"]).plot()"
-   ]
-=======
-   "id": "40e84c71-5f8e-49ae-aa39-82850b652c56",
-   "metadata": {},
-   "outputs": [],
-   "source": []
->>>>>>> 7c8a4afb
+   ]
   }
  ],
  "metadata": {
-  "kernelspec": {
-   "display_name": "pangeo-fish-iaocea",
-   "language": "python",
-   "name": "pangeo-fish-iaocea"
-  },
   "language_info": {
    "codemirror_mode": {
     "name": "ipython",
@@ -345,8 +283,7 @@
    "mimetype": "text/x-python",
    "name": "python",
    "nbconvert_exporter": "python",
-   "pygments_lexer": "ipython3",
-   "version": "3.11.4"
+   "pygments_lexer": "ipython3"
   }
  },
  "nbformat": 4,
