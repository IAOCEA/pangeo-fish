@article{de2019new,
  title={New insights into behavioural ecology of European seabass off the West Coast of France: implications at local and population scales},
  author={de Pontual, H{\'e}l{\`e}ne and Lalire, Maxime and Fablet, Ronan and Laspougeas, Claire and Garren, Fran{\c{c}}ois and Martin, St{\'e}phane and Drogou, Mickael and Woillez, Mathieu},
  journal={ICES Journal of Marine Science},
  volume={76},
  number={2},
  pages={501--515},
  year={2019},
  publisher={Oxford University Press}
}

@article{pontual_seabass_migration_2023,
    author = {de Pontual, Helene and Heerah, Karine and Goossens, Jolien and Garren, François and Martin, Stephane and Le Ru, Loic and Le Roy, Didier and Woillez, Mathieu},
    title = "{Seasonal migration, site fidelity, and population structure of European seabass (Dicentrarchus labrax)}",
    journal = {ICES Journal of Marine Science},
    volume = {80},
    number = {6},
    pages = {1606-1618},
    year = {2023},
    month = {06},
    abstract = "{Large-scale electronic tagging is a very powerful tool to study how fish movements and migrations shape the internal dynamics of populations. This knowledge, crucial for improving fishery management, was still limited for the European seabass, whose stocks in the Northeast Atlantic have declined drastically over the last decade. To better understand the species ecology and the spatio-temporal structure of the population, we tagged seabass in the North Sea, the English Channel, and the Bay of Biscay, from 2014 to 2016. Out of 1220 deployed DSTs, 482 have been recovered by November 2022. Approximately half of them included a period of potential spawning migration. Reconstructed trajectories confirmed seabass to be a partial migratory species, as individuals exhibited either long-distance migrations or residence. Most migrants exhibited fidelity to summer feeding areas and winter spawning areas. Our dataset enriches the knowledge of seabass biological traits (e.g. temperature and depth ranges, vulnerability to predation and fishing). Our results suggest a spatial structure of the Atlantic population that differs from the stock structure currently considered for assessment and management. The consequences should be explored at both the European level and by regional managers involved in conservation outcomes.}",
    issn = {1054-3139},
    doi = {10.1093/icesjms/fsad087},
    url = {https://doi.org/10.1093/icesjms/fsad087},
    eprint = {https://academic.oup.com/icesjms/article-pdf/80/6/1606/51096657/fsad087.pdf},
}

@article{gatti,
    author = {Gatti, Paul and Fisher, Jonathan A. D. and Cyr, Frédéric and Galbraith, Peter S. and Robert, Dominique and Le Bris, Arnault},
    title = {A review and tests of validation and sensitivity of geolocation models for marine fish tracking},
    journal = {Fish and Fisheries},
    volume = {22},
    number = {5},
    pages = {1041-1066},
    keywords = {archival tag, Atlantic halibut, geolocation accuracy and precision, Gulf of St. Lawrence, Hidden Markov Model, pop-up satellite archival tag},
    doi = {https://doi.org/10.1111/faf.12568},
    url = {https://onlinelibrary.wiley.com/doi/abs/10.1111/faf.12568},
    eprint = {https://onlinelibrary.wiley.com/doi/pdf/10.1111/faf.12568},
    abstract = {Abstract Uncertainties in fish tracking studies limit their integration into conservation and fisheries management plans. This is especially true for archival tagging studies that rely on geolocation models to infer fish tracks from recorded environmental variables. Hidden Markov Models (HMMs) are increasingly popular to geolocate marine fish equipped with archival tags; however, true errors and sensitivity of geolocation HMMs are seldom evaluated. In this study, we first review validation methods and implementations of geolocation HMMs to adapt to regional oceanography, fish species and tag data. We then use a case-study to evaluate strengths and limitations of each validation approach and to illustrate the sensitivity of geolocation HMMs to implementation assumptions. Simulated and fixed tag locations are the most widely implemented methods, but less common methods relying on true fish tracking, that is double-tagging or distance from recapture experiments, provide more informative estimates of model accuracy and precision. Results showed that model performance can be improved using simple assumptions when pre-processing tag data rather than using a complex movement behaviour model. In addition, accelerometer show potential to further parameterise geolocation models. Overall, results from our case-study and previous studies showed that current geolocation HMMs have average errors of ca. 30–50 and 120 km for demersal and large pelagic fish, respectively. We suggest that these errors are acceptable for investigations at the scale of fisheries management units.},
    year = {2021}
}

\bibitem{marine's new paper}{marine,submitted}
}

@article{woillez_hmm-based_2016,
    title = {A HMM-based model to geolocate pelagic fish from high-resolution individual temperature and depth histories: European sea bass as a case study},
    journal = {Ecological Modelling},
    volume = {321},
    pages = {10-22},
    year = {2016},
    issn = {0304-3800},
    doi = {https://doi.org/10.1016/j.ecolmodel.2015.10.024},
    url = {https://www.sciencedirect.com/science/article/pii/S0304380015005098},
    author = {Mathieu Woillez and Ronan Fablet and Tran-Thanh Ngo and Maxime Lalire and Pascal Lazure and Hélène {de Pontual}},
    keywords = {Fish movement, Archival tagging, Migration, Population structure, Hidden Markov Model (HMM), State-space model},
    abstract = {Numerous methods have been developed to geolocate fish from data storage tags. Whereas demersal species have been tracked using tide-driven geolocation models, pelagic species which undertake extensive migrations have been mainly tracked using light-based models. Here, we present a new HMM-based model that infers pelagic fish positions from the sole use of high-resolution temperature and depth histories. A key contribution of our framework lies in model parameter inference (diffusion coefficient and noise parameters with respect to the reference geophysical fields—satellite SST and temperatures derived from the MARS3D hydrodynamic model), which improves model robustness. As a case study, we consider long time series of data storage tags (DSTs) deployed on European sea bass for which individual migration tracks are reconstructed for the first time. We performed a sensitivity analysis on synthetic and real data in order to assess the robustness of the reconstructed tracks with respect to model parameters, chosen reference geophysical fields and the knowledge of fish recapture position. Model assumptions and future directions are discussed. Finally, our model opens new avenues for the reconstruction and analysis of migratory patterns of many other pelagic species in relatively contrasted geophysical environments.}
}

@InProceedings{Tina0,
    author = {{Odaka}, Tina Erica and {Banihirwe}, Anderson and {Eynard-Bontemps}, Guillaume and {Ponte}, Aurelien and {Maze}, Guillaume and {Paul}, Kevin and {Baker}, Jared and {Abernathey}, Ryan},
    editor = {{Juckeland}, Guido and {Chandrasekaran}, Sunita},
    title = {The Pangeo Ecosystem: Interactive Computing Tools for the Geosciences: Benchmarking on HPC},
    booktitle = {Tools and Techniques for High Performance Computing},
    year = {2020},
    publisher = {Springer International Publishing},
    address = {Cham},
    pages = {190--204},
    abstract = {The Pangeo ecosystem is an interactive computing software stack for HPC and public cloud infrastructures. In this paper, we show benchmarking results of the Pangeo platform on two different HPC systems. Four different geoscience operations were considered in this benchmarking study with varying chunk sizes and chunking schemes. Both strong and weak scaling analyses were performed. Chunk sizes between 64 MB to 512 MB were considered, with the best scalability obtained for 512 MB. Compared to certain manual chunking schemes, the auto chunking scheme scaled well.},
    isbn = {978-3-030-44728-1}
}

@article{hoyer2017xarray,
  title     = {xarray: {N-D} labeled arrays and datasets in {Python}},
  author    = {Hoyer, S. and J. Hamman},
  journal   = {Journal of Open Research Software},
  volume    = {5},
  number    = {1},
  year      = {2017},
  publisher = {Ubiquity Press},
  doi       = {10.5334/jors.148},
  url       = {https://doi.org/10.5334/jors.148}
}

@Manual{dask2016,
  title = {Dask: Library for dynamic task scheduling},
  author = {{Dask Development Team}},
  year = {2016},
  url = {https://dask.org},
}

@software{reback2020pandas,
    author       = {The pandas development team},
    title        = {pandas-dev/pandas: Pandas},
    month        = feb,
    year         = 2020,
    publisher    = {Zenodo},
    version      = {latest},
    doi          = {10.5281/zenodo.3509134},
    url          = {https://doi.org/10.5281/zenodo.3509134}
}

@software{kelsey_jordahl_2020_3946761,
  author       = {Kelsey Jordahl and
                  Joris Van den Bossche and
                  Martin Fleischmann and
                  Jacob Wasserman and
                  James McBride and
                  Jeffrey Gerard and
                  Jeff Tratner and
                  Matthew Perry and
                  Adrian Garcia Badaracco and
                  Carson Farmer and
                  Geir Arne Hjelle and
                  Alan D. Snow and
                  Micah Cochran and
                  Sean Gillies and
                  Lucas Culbertson and
                  Matt Bartos and
                  Nick Eubank and
                  maxalbert and
                  Aleksey Bilogur and
                  Sergio Rey and
                  Christopher Ren and
                  Dani Arribas-Bel and
                  Leah Wasser and
                  Levi John Wolf and
                  Martin Journois and
                  Joshua Wilson and
                  Adam Greenhall and
                  Chris Holdgraf and
                  Filipe and
                  François Leblanc},
  title        = {geopandas/geopandas: v0.8.1},
  month        = jul,
  year         = 2020,
  publisher    = {Zenodo},
  version      = {v0.8.1},
  doi          = {10.5281/zenodo.3946761},
  url          = {https://doi.org/10.5281/zenodo.3946761}
}

@article{graser_movingpandas_2019,
	title = {{MovingPandas}: {Efficient} {Structures} for {Movement} {Data} in {Python}},
	volume = {7},
	number = {1},
	issn = {2308-1708, 2308-1708},
	shorttitle = {{MovingPandas}},
	url = {https://hw.oeaw.ac.at?arp=0x003aba2b},
	doi = {10.1553/giscience2019_01_s54},
	language = {en},
	urldate = {2023-04-19},
	journal = {GI\_Forum ‒ Journal of Geographic Information Science},
	author = {Graser, Anita},
	year = {2019},
	pages = {54--68},
}

@software{cherian_2024_10681412,
  author       = {Cherian, Deepak and
                  Almansi, Mattia and
                  Bourgault, Pascal and
                  Thyng, Kristen and
                  Thielen, Jonathan and
                  Magin, Justus and
                  Aoun, Abel and
                  Buntemeyer, Lars and
                  Caneill, Romain and
                  Davis, Luke and
                  Fernandes, Filipe and
                  Hauser, Matthias and
                  Heerdegen, Aidan and
                  Kent, Julia and
                  Mankoff, Ken and
                  Müller, Sebastian and
                  Schupfner, Martin and
                  Vo, Tom and
                  Haëck, Clément},
  title        = {cf\_xarray},
  month        = feb,
  year         = 2024,
  publisher    = {Zenodo},
  version      = {v0.9.0},
  doi          = {10.5281/zenodo.10681412},
  url          = {https://doi.org/10.5281/zenodo.10681412}
}

@Article{harris2020array,
  title         = {Array programming with {NumPy}},
  author        = {Charles R. Harris and K. Jarrod Millman and St{\'{e}}fan J.
                  van der Walt and Ralf Gommers and Pauli Virtanen and David
                  Cournapeau and Eric Wieser and Julian Taylor and Sebastian
                  Berg and Nathaniel J. Smith and Robert Kern and Matti Picus
                  and Stephan Hoyer and Marten H. van Kerkwijk and Matthew
                  Brett and Allan Haldane and Jaime Fern{\'{a}}ndez del
                  R{\'{i}}o and Mark Wiebe and Pearu Peterson and Pierre
                  G{\'{e}}rard-Marchant and Kevin Sheppard and Tyler Reddy and
                  Warren Weckesser and Hameer Abbasi and Christoph Gohlke and
                  Travis E. Oliphant},
  year          = {2020},
  month         = sep,
  journal       = {Nature},
  volume        = {585},
  number        = {7825},
  pages         = {357--362},
  doi           = {10.1038/s41586-020-2649-2},
  publisher     = {Springer Science and Business Media {LLC}},
  url           = {https://doi.org/10.1038/s41586-020-2649-2}
}

@article{2020SciPy-NMeth,
  author  = {Virtanen, Pauli and Gommers, Ralf and Oliphant, Travis E. and
            Haberland, Matt and Reddy, Tyler and Cournapeau, David and
            Burovski, Evgeni and Peterson, Pearu and Weckesser, Warren and
            Bright, Jonathan and {van der Walt}, St{\'e}fan J. and
            Brett, Matthew and Wilson, Joshua and Millman, K. Jarrod and
            Mayorov, Nikolay and Nelson, Andrew R. J. and Jones, Eric and
            Kern, Robert and Larson, Eric and Carey, C J and
            Polat, {\.I}lhan and Feng, Yu and Moore, Eric W. and
            {VanderPlas}, Jake and Laxalde, Denis and Perktold, Josef and
            Cimrman, Robert and Henriksen, Ian and Quintero, E. A. and
            Harris, Charles R. and Archibald, Anne M. and
            Ribeiro, Ant{\^o}nio H. and Pedregosa, Fabian and
            {van Mulbregt}, Paul and {SciPy 1.0 Contributors}},
  title   = {{{SciPy} 1.0: Fundamental Algorithms for Scientific
            Computing in Python}},
  journal = {Nature Methods},
  year    = {2020},
  volume  = {17},
  pages   = {261--272},
  adsurl  = {https://rdcu.be/b08Wh},
  doi     = {10.1038/s41592-019-0686-2},
}

@software{Smith_opt_einsum_-_A_2019,
  author = {Smith, Daniel and Gray, Johnnie},
  doi = {10.21105/joss.00753},
  month = jun,
  title = {{`opt_einsum` - A Python package for optimizing contraction order for einsum-like expressions}},
  url = {https://github.com/dgasmith/opt_einsum},
  version = {3.3.0},
  year = {2019},
}

% https://github.com/healpy/healpy/blob/main/CITATION has more instructions
@article{Zonca2019,
  doi = {10.21105/joss.01298},
  url = {https://doi.org/10.21105/joss.01298},
  year = {2019},
  month = mar,
  publisher = {The Open Journal},
  volume = {4},
  number = {35},
  pages = {1298},
  author = {Andrea Zonca and Leo Singer and Daniel Lenz and Martin Reinecke and Cyrille Rosset and Eric Hivon and Krzysztof Gorski},
  title = {healpy: equal area pixelization and spherical harmonics transforms for data on the sphere in Python},
  journal = {Journal of Open Source Software}
}

@article{2005ApJ...622..759G,
  author = {{G{\'o}rski}, K.~M. and {Hivon}, E. and {Banday}, A.~J. and
	{Wandelt}, B.~D. and {Hansen}, F.~K. and {Reinecke}, M. and
	{Bartelmann}, M.},
  title = "{HEALPix: A Framework for High-Resolution Discretization and Fast Analysis of Data Distributed on the Sphere}",
  journal = {\apj},
  eprint = {arXiv:astro-ph/0409513},
  keywords = {Cosmology: Cosmic Microwave Background, Cosmology: Observations, Methods: Statistical},
  year = 2005,
  month = apr,
  volume = 622,
  pages = {759-771},
  doi = {10.1086/427976},
  adsurl = {http://adsabs.harvard.edu/abs/2005ApJ...622..759G},
  adsnote = {Provided by the SAO/NASA Astrophysics Data System},
}

oftware{siu_kwan_lam_2024_10839385,
  author       = {Siu Kwan Lam and
                  stuartarchibald and
                  Antoine Pitrou and
                  Mark Florisson and
                  Graham Markall and
                  Stan Seibert and
                  Emergency Self-Construct and
                  Todd A. Anderson and
                  Guilherme Leobas and
                  rjenc29 and
                  Michael Collison and
                  luk-f-a and
                  Jay Bourque and
                  Kaustubh and
                  Aaron Meurer and
                  Travis E. Oliphant and
                  Nick Riasanovsky and
                  Michael Wang and
                  densmirn and
                  KrisMinchev and
                  Andre Masella and
                  Ethan Pronovost and
                  njwhite and
                  Eric Wieser and
                  Ehsan Totoni and
                  Stefan Seefeld and
                  Hernan Grecco and
                  Pearu Peterson and
                  Isaac Virshup and
                  Matty G},
  title        = {numba/numba: Numba 0.59.1},
  month        = mar,
  year         = 2024,
  publisher    = {Zenodo},
  version      = {0.59.1},
  doi          = {10.5281/zenodo.10839385},
  url          = {https://doi.org/10.5281/zenodo.10839385}
}

% TODO: figure out if we need to cite sparse and opt_einsum: this is used by `xarray-healpy` (which, in turn, would need to cite `sparse` and `opt_einsum`). I'd opt for not doing so, but not sure.
% sparse: no preferred citation
% toolz: no preferred citation
% pint-xarray: no preferred citation (might come, soon)

% libraries: xarray, dask, pandas, geopandas, movingpandas, flox, hvplot, cf-xarray, pint-xarray, numpy, scipy, opt_einsum, healpy, sparse, datatree, toolz, numba


@article{100008,
title = "Combining acoustic telemetry with archival tagging to investigate the spatial dynamic of the understudied pollack, Pollachius pollachius",
type = "Article",
url = "https://doi.org/10.1111/jfb.15750",
doi = "10.1111/jfb.15750",
author = "Gonse, Marine AND Laurans, Martial AND Magin, Justus AND Odaka, Tina AND Delouis, Jean Marc AND Martin, Stephane AND Garren, Francois AND Lazard, Coline AND Drogou, Mickael AND Stamp, Thomas AND Davies, Peter AND Hall, Alice AND Sheehan, Emma AND Woillez, Mathieu",
year = "2024",
journal = "Journal of Fish Biology",
editor = "Wiley",
abstract = "Combining fish tracking methods is a promising way of leveraging the strengths of each approach while mitigating their individual weaknesses. Acoustic telemetry provides presence information as the fish move within receiver range, eliminating the need for tag recovery. Archival tags, on the other hand, record environmental variables on tag retrieval, enabling continuous path reconstruction of a fish beyond coastal regions. This study capitalizes on the combination of both methods for geolocating pollack, Pollachius pollachius, an understudied species of the northeast Atlantic, where declining stocks are raising concern. Essential knowledge of population structure and connectivity between essential habitats is critically lacking and could help inform stock assessment and management. The aims of the study were (1) to evaluate the feasibility of double‐tagging pollack, known for being challenging to tag, and (2) to track seasonal movements across the Channel to gain first insights into pollack spatial ecology. In 2022, an extensive network of acoustic receivers was been deployed in the Channel along the French, English, and Belgian coasts as part of the Fish Intel project. We tagged 83 pollack with acoustic transmitters, among which 48 were double‐tagged with data storage tags. Post‐tagging survival assessment, conducted on a subset of 35 individuals, revealed a successful procedure with a 97% short‐term survival rate. By October 2023, the acoustic telemetry network detected 30 out of 83 pollack at least once, with no large‐scale movements observed across the Channel. Presence in the network fluctuates seasonally, peaking in summer, particularly among immature fish. Integrating acoustic detections with temperature and depth time series in a geolocation model enabled trajectory reconstruction of 10 recaptured pollack, seven of which were detected by the network. This combined tracking approach revealed coastal movements along the coast of Brittany in France, highlighting the ecological significance of the Iroise Sea for pollack throughout the year, particularly in summer. The geolocation model also suggested movements towards the entrance of the western Channel. This study highlights the complementarity of acoustic telemetry and archival tagging in reconstructing fish movements in their natural environment. As data accumulate, these innovative tracking methods promise to continually unveil new insights into the spatial ecology of the understudied pollack, which is essential for the species' management."
}

@article{a_combination_tag_2023,
author = {Goossens, Jolien and Woillez, Mathieu and LeBris, Arnault and Verhelst, Pieterjan and Moens, Tom and Torreele, Els and Reubens, Jan},
title = {Acoustic and archival technologies join forces: A combination tag},
journal = {Methods in Ecology and Evolution},
volume = {14},
number = {3},
pages = {860-866},
keywords = {acoustic telemetry, data storage tag, electronic tagging, geolocation model, movement ecology},
doi = {https://doi.org/10.1111/2041-210X.14045},
url = {https://besjournals.onlinelibrary.wiley.com/doi/abs/10.1111/2041-210X.14045},
eprint = {https://besjournals.onlinelibrary.wiley.com/doi/pdf/10.1111/2041-210X.14045},
abstract = {Abstract Technological advances are key to maximizing the information potential in electronic tagging studies. Acoustic tags inform on the location of tagged animals when they are in the range of an acoustic receiver, whereas archival tags render continuous time series of logged sensor measurements, from which trajectories can be inferred. We applied a newly developed acoustic data storage tag (ADST) on 154 animals of three fish species to investigate the potential of this combination tag. Fish trajectories were reconstructed from logged depth and temperature histories using an existing geolocation modelling approach, adapted to include a likelihood for acoustic detections. Out of 126 detected fish (accounting for over 700,000 detections) and 25 tag recoveries, eight ADSTs rendered both acoustic and archival data. These combined data could validate that the original geolocation model performed adequately in locating the fish trajectories in space. The acoustic data improved the timing of the daily position estimates. Acoustic and archival tagging technologies provided highly complementary information on fish movement patterns and could partly overcome the limitations of either technique. Furthermore, the ongoing developments to acoustically transmit summary statistics of logged data would further increase the information potential of combination tags when tracking aquatic species.},
year = {2023}
}

@article{skagerrak_tagging,
author = {Carla, Freitas and Villegas‐Ríos, David and Moland, Even and Olsen, Esben},
year = {2021},
month = {05},
pages = {},
title = {Sea temperature effects on depth use and habitat selection in a marine fish community},
volume = {90},
journal = {Journal of Animal Ecology},
doi = {10.1111/1365-2656.13497}
}

@article{spanish_tagging,
author = {Mucientes, Gonzalo and Leeb, Katharina and Straßer, Fiona-Elaine and Villegas-Ríos, David and Alonso-Fernández, Alexandre},
year = {2021},
month = {04},
pages = {},
title = {Short-term survival, space use and diel patterns of coastal fish species revealed from 'solo datasets'},
volume = {54},
journal = {Marine and Freshwater Behaviour and Physiology},
doi = {10.1080/10236244.2021.1912604}
<<<<<<< HEAD
}

@article{metcalfe1997tracking,
  title={Tracking fish with electronic tags},
  author={Metcalfe, JD and Arnold, GP},
  journal={Nature},
  volume={387},
  number={6634},
  pages={665--666},
  year={1997},
  publisher={Nature Publishing Group UK London}
}

@article{neuenfeldt2007reconstructing,
  title={Reconstructing migrations of individual cod (Gadus morhua L.) in the Baltic Sea by using electronic data storage tags},
  author={Neuenfeldt, Stefan and HINRICHSEN, HANS-HARALD and Nielsen, Anders and Andersen, Ken H},
  journal={Fisheries Oceanography},
  volume={16},
  number={6},
  pages={526--535},
  year={2007},
  publisher={Wiley Online Library}
}

@article{pedersen2008geolocation,
  title={Geolocation of North Sea cod (Gadus morhua) using hidden Markov models and behavioural switching},
  author={Pedersen, Martin W{\ae}ver and Righton, David and Thygesen, Uffe H{\o}gsbro and Andersen, Ken Haste and Madsen, Henrik},
  journal={Canadian Journal of Fisheries and Aquatic Sciences},
  volume={65},
  number={11},
  pages={2367--2377},
  year={2008}
}

@article{patterson2017statistical,
  title={Statistical modelling of individual animal movement: an overview of key methods and a discussion of practical challenges},
  author={Patterson, Toby A and Parton, Alison and Langrock, Roland and Blackwell, Paul G and Thomas, Len and King, Ruth},
  journal={AStA Advances in Statistical Analysis},
  volume={101},
  pages={399--438},
  year={2017},
  publisher={Springer}
}

@article{righton2010thermal,
  title={Thermal niche of Atlantic cod Gadus morhua: limits, tolerance and optima},
  author={Righton, David A and Andersen, Ken Haste and Neat, Francis and Thorsteinsson, Vilhjalmur and Steingrund, Petur and Sved{\"a}ng, Henrik and Michalsen, Kathrine and Hinrichsen, Hans-Harald and Bendall, Victoria and Neuenfeldt, Stefan and others},
  journal={Marine Ecology Progress Series},
  volume={420},
  pages={1--13},
  year={2010}
}

@article{heerah2017coupling,
  title={Coupling spectral analysis and hidden Markov models for the segmentation of behavioural patterns},
  author={Heerah, Karine and Woillez, Mathieu and Fablet, Ronan and Garren, Fran{\c{c}}ois and Martin, St{\'e}phane and De Pontual, H{\'e}l{\`e}ne},
  journal={Movement Ecology},
  volume={5},
  pages={1--15},
  year={2017},
  publisher={Springer}
}

@article{royer2005state,
  title={A state--space model to derive bluefin tuna movement and habitat from archival tags},
  author={Royer, Francois and Fromentin, J-M and Gaspar, P},
  journal={Oikos},
  volume={109},
  number={3},
  pages={473--484},
  year={2005},
  publisher={Wiley Online Library}
}

@article{hunter2003geolocation,
  title={Geolocation of free-ranging fish on the European continental shelf as determined from environmental variables: I. Tidal location method},
  author={Hunter, E and Aldridge, JN and Metcalfe, JD and Arnold, GP},
  journal={Marine Biology},
  volume={142},
  pages={601--609},
  year={2003},
  publisher={Springer}
=======
>>>>>>> 0bbd630b
}<|MERGE_RESOLUTION|>--- conflicted
+++ resolved
@@ -369,7 +369,6 @@
 volume = {54},
 journal = {Marine and Freshwater Behaviour and Physiology},
 doi = {10.1080/10236244.2021.1912604}
-<<<<<<< HEAD
 }
 
 @article{metcalfe1997tracking,
@@ -452,6 +451,4 @@
   pages={601--609},
   year={2003},
   publisher={Springer}
-=======
->>>>>>> 0bbd630b
 }